# BITS: Template Package for Bluesky Instruments

BITS: **B**luesky **I**nstrument **T**emplate**S**

Template of a Bluesky Data Acquisition Instrument in console, notebook, &
queueserver.

## Installation

Clone the repository.

```bash
git clone git@github.com:BCDA-APS/BITS.git
cd BITS
```

Set up the development environment.

```bash
<<<<<<< HEAD
export ENV_NAME=BITS_env
=======
export ENV_NAME=bits
>>>>>>> 57380b46
conda create -y -n $ENV_NAME python=3.11 pyepics
conda activate $ENV_NAME
pip install -e ."[all]"
```

## IPython console & Jupyter notebook

To start the bluesky instrument session in a ipython execute the next command in a terminal:

```bash
ipython
```

## Jupyter Notebook
Start JupyterLab, a Jupyter notebook server, or a notebook, VSCode.

## Starting the BITS Package

```py
from instrument.startup import *
RE(make_devices())  # create all the ophyd-style control devices
```

## Running Sim Plan Demo

To run some simulated plans that ensure the installation worked as expected
please run the next commands inside an ipython session or a jupyter notebook
after starting the data acquisition:

```py
RE(sim_print_plan())
RE(sim_count_plan())
RE(sim_rel_scan_plan())
```

See this [example](./docs/source/demo.ipynb).

## Configuration files

The files that can be configured to adhere to your preferences are:

- `configs/iconfig.yml` - configuration for data collection
- `configs/logging.yml` - configuration for session logging to console and/or files
- `qserver/qs-config.yml`    - contains all configuration of the QS host process. See the [documentation](https://blueskyproject.io/bluesky-queueserver/manager_config.html) for more details of the configuration.

## queueserver

The queueserver has a host process that manages a RunEngine. Client sessions
will interact with that host process.

### Run a queueserver host process

Use the queueserver host management script to start the QS host process.  The
`restart` option stops the server (if it is running) and then starts it.  This is
the usual way to (re)start the QS host process. Using `restart`, the process
runs in the background.

```bash
./qserver/qs_host.sh restart
```

### Run a queueserver client GUI

To run the gui client for the queueserver you can use the next command inside the terminal:

```bash
queue-monitor &
```

### Shell script explained

A [shell script](./qserver/qs_host.sh) is used to start the QS host process. Below
are all the command options, and what they do.

```bash
(bstest) $ ./qserver/qs_host.sh help
Usage: qs_host.sh {start|stop|restart|status|checkup|console|run} [NAME]

    COMMANDS
        console   attach to process console if process is running in screen
        checkup   check that process is running, restart if not
        restart   restart process
        run       run process in console (not screen)
        start     start process
        status    report if process is running
        stop      stop process

    OPTIONAL TERMS
        NAME      name of process (default: bluesky_queueserver-)
```

Alternatively, run the QS host's startup command directly within the `./qserver/`
subdirectory.

```bash
cd ./qserver
start-re-manager --config=./qs-config.yml
```

## Testing

Use this command to run the test suite locally:

```bash
pytest -vvv --lf ./src
```

## Documentation

<details>
<summary>prerequisite</summary>

To build the documentation locally, install [`pandoc`](https://pandoc.org/) in
your conda environment:

```bash
conda install conda-forge::pandoc
```

</details>

Use this command to build the documentation locally:

```bash
make -C docs clean html
```

Once the documentation builds, view the HTML pages using your web browser:

```bash
BROWSER ./docs/build/html/index.html &
```

### Adding to the documentation source

The documentation source is located in files and directories under
`./docs/source`.  Various examples are provided.

Documentation can be added in these formats:
[`.rst`](https://www.sphinx-doc.org/en/master/usage/restructuredtext/basics.html)
(reStructured text), [`.md`](https://en.wikipedia.org/wiki/Markdown) (markdown),
and [`.ipynb`](https://jupyter.org/) (Jupyter notebook). For more information,
see the [Sphinx](https://www.sphinx-doc.org/) documentation.

## Warnings

### Bluesky Queueserver

The QS host process writes files into the `qserver/` directory. This directory can be
relocated. However, it should not be moved into the instrument package since
that might be installed into a read-only directory.

## How-To Guides
### How to use the template

Consider renaming this `instrument` package to be more clear that is specific to *this*
instrument.  This will be the name by which it is `pip` installed and also used with
`import`.  Let's use an example instrument package name `my_instrument` below to show which parts are edited.

1) Click on use as template button
2) Adjust the following parameters in the following files:
    - `pyproject.toml`
        - `[project]` `name =` *example: `my_instrument`*
        - `[project.urls]`  *change URLs for your repo*
        - `[tool.setuptools]` `package-dir = {"instrument" = "src/instrument"}` *example: `{"my_instrument" = "src/instrument"}`*
    - `src/instrument/init.py`
        - `__package__ = "instrument"` *example: `"my_instrument"`*
    - `src/instrument/configs/iconfig.yml`
        - `DATABROKER_CATALOG:` *change from `temp` to your catalog's name*
        - `beamline_id:` *one word beamline name (such as known by APS scheduling system)*
        - `instrument_name:` *descriptive name of your beamline*
        - `DM_SETUP_FILE:` *Path to DM bash setup file, comment out if you do not have*
        - `BEC:` *adjust for your preferences*
    - `qserver/qs-config.yml`
        - `startup_module: instrument.startup` *example: `my_instrument.startup`*
    - `docs/source/conf.py`
        - `import instrument` *example `import my_instrument`*
        - `project = "instrument"` *example: `"my_instrument"`*
        - `version = instrument.__version__` *example: `my_instrument.__version__`*

- [APS Data Management Plans](./docs/source/guides/dm.md)<|MERGE_RESOLUTION|>--- conflicted
+++ resolved
@@ -17,11 +17,8 @@
 Set up the development environment.
 
 ```bash
-<<<<<<< HEAD
 export ENV_NAME=BITS_env
-=======
-export ENV_NAME=bits
->>>>>>> 57380b46
+
 conda create -y -n $ENV_NAME python=3.11 pyepics
 conda activate $ENV_NAME
 pip install -e ."[all]"
