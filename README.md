--- conflicted
+++ resolved
@@ -16,12 +16,8 @@
 
 Set up the development environment.
 
-```bash
-<<<<<<< HEAD
-export ENV_NAME=BITS_env
-=======
+
 export ENV_NAME=bits
->>>>>>> 684d2656
 conda create -y -n $ENV_NAME python=3.11 pyepics
 conda activate $ENV_NAME
 pip install -e ."[all]"
