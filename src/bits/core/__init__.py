"""
Utility support to start bluesky sessions.

Also contains setup code that MUST run before other code in this directory.
"""

<<<<<<< HEAD
from bits.utils.aps_functions import aps_dm_setup
from bits.utils.config_loaders import iconfig
=======
>>>>>>> 53ff296c
from bits.utils.helper_functions import debug_python
from bits.utils.helper_functions import mpl_setup

debug_python()
mpl_setup()<|MERGE_RESOLUTION|>--- conflicted
+++ resolved
@@ -4,11 +4,6 @@
 Also contains setup code that MUST run before other code in this directory.
 """
 
-<<<<<<< HEAD
-from bits.utils.aps_functions import aps_dm_setup
-from bits.utils.config_loaders import iconfig
-=======
->>>>>>> 53ff296c
 from bits.utils.helper_functions import debug_python
 from bits.utils.helper_functions import mpl_setup
 
