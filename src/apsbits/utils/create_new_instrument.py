#!/usr/bin/env python3
"""
Create a new instrument from a fixed template.

Copies the template directory and updates pyproject.toml and .templatesyncignore.
"""

__version__ = "1.0.0"

import argparse
import os
import re
import shutil
import sys
from pathlib import Path


def copy_instrument(destination_dir: Path) -> None:
    """
    Copy template directory to the destination.

    :param template_dir: Path to the template directory.
    :param destination_dir: Path to the new instrument directory.
    :return: None
    """

    demo_template_path: Path = (
        Path(__file__).resolve().parent.parent / "demo_instrument"
    ).resolve()

    shutil.copytree(str(demo_template_path), str(destination_dir))


def create_qserver(qserver_dir: Path, name: str) -> None:
    """
    Create a qserver config file in the destination directory.
    """

    demo_qserver_path: Path = (
        Path(__file__).resolve().parent.parent / "demo_qserver"
    ).resolve()

<<<<<<< HEAD

=======
    os.makedirs(qserver_dir, exist_ok=True)
>>>>>>> 0630e36a
    # Copy all yml files from demo_qserver to destination qserver dir
    for yml_file in demo_qserver_path.glob("*"):
        shutil.copy2(yml_file, qserver_dir)

<<<<<<< HEAD

=======
>>>>>>> 0630e36a
    # Update startup module in qs-config.yml
    qs_config_path = qserver_dir / "qs-config.yml"
    if qs_config_path.exists():
        with open(qs_config_path, "r") as f:
            config_contents = f.read()
        # Replace demo_instrument with new name in startup module path
        updated_contents = config_contents.replace(
            "startup_module: instrument.startup", f"startup_module: {name}.startup"
        )

        with open(qs_config_path, "w") as f:
            f.write(updated_contents)

<<<<<<< HEAD

=======
>>>>>>> 0630e36a
    new_script_path = qserver_dir / "qs_host.sh"

    # Read script contents
    with open(new_script_path, "r") as src:
        script_contents = src.read()

    # Replace demo package name with new instrument name
    updated_contents = script_contents.replace("demo_instrument", name)

    # Write updated script
    with open(new_script_path, "w") as dest:
        dest.write(updated_contents)

    # Make script executable
    os.chmod(new_script_path, new_script_path.stat().st_mode | 0o755)


def main() -> None:
    """
    Parse arguments and create the instrument.

    :return: None
    """
    parser = argparse.ArgumentParser(
        description="Create an instrument from a fixed template."
    )
    parser.add_argument(
        "name", type=str, help="New instrument name; must be a valid package name."
    )
    args = parser.parse_args()

    if re.fullmatch(r"[a-z][_a-z0-9]*", args.name) is None:
        print(f"Error: Invalid instrument name '{args.name}'.", file=sys.stderr)
        sys.exit(1)

    main_path: Path = Path(os.getcwd()).resolve()

    new_instrument_dir: Path = main_path / "src" / args.name

<<<<<<< HEAD
    new_qserver_dir: Path = main_path / "scripts" / f"{args.name}_qserver"
=======
    new_qserver_dir: Path = main_path / "src" / f"{args.name}_qserver"
>>>>>>> 0630e36a

    print(
        f"Creating instrument '{args.name}' from demo_instrument into \
        '{new_instrument_dir}'."
    )

    if new_instrument_dir.exists():
        print(f"Error: Destination '{new_instrument_dir}' exists.", file=sys.stderr)
        sys.exit(1)

    try:
        copy_instrument(new_instrument_dir)
        print(f"Template copied to '{new_instrument_dir}'.")
    except Exception as exc:
        print(f"Error copying instrument: {exc}", file=sys.stderr)
        sys.exit(1)

    try:
        create_qserver(new_qserver_dir, args.name)
        print(f"Qserver config created in '{new_qserver_dir}'.")
    except Exception as exc:
        print(f"Error creating qserver config: {exc}", file=sys.stderr)
        sys.exit(1)

<<<<<<< HEAD

=======
>>>>>>> 0630e36a
    print(f"Instrument '{args.name}' created.")


if __name__ == "__main__":
    main()<|MERGE_RESOLUTION|>--- conflicted
+++ resolved
@@ -40,19 +40,11 @@
         Path(__file__).resolve().parent.parent / "demo_qserver"
     ).resolve()
 
-<<<<<<< HEAD
-
-=======
     os.makedirs(qserver_dir, exist_ok=True)
->>>>>>> 0630e36a
     # Copy all yml files from demo_qserver to destination qserver dir
     for yml_file in demo_qserver_path.glob("*"):
         shutil.copy2(yml_file, qserver_dir)
 
-<<<<<<< HEAD
-
-=======
->>>>>>> 0630e36a
     # Update startup module in qs-config.yml
     qs_config_path = qserver_dir / "qs-config.yml"
     if qs_config_path.exists():
@@ -66,10 +58,6 @@
         with open(qs_config_path, "w") as f:
             f.write(updated_contents)
 
-<<<<<<< HEAD
-
-=======
->>>>>>> 0630e36a
     new_script_path = qserver_dir / "qs_host.sh"
 
     # Read script contents
@@ -109,11 +97,7 @@
 
     new_instrument_dir: Path = main_path / "src" / args.name
 
-<<<<<<< HEAD
-    new_qserver_dir: Path = main_path / "scripts" / f"{args.name}_qserver"
-=======
     new_qserver_dir: Path = main_path / "src" / f"{args.name}_qserver"
->>>>>>> 0630e36a
 
     print(
         f"Creating instrument '{args.name}' from demo_instrument into \
@@ -138,10 +122,6 @@
         print(f"Error creating qserver config: {exc}", file=sys.stderr)
         sys.exit(1)
 
-<<<<<<< HEAD
-
-=======
->>>>>>> 0630e36a
     print(f"Instrument '{args.name}' created.")
 
 
