"""Demo instrument devices.

This module contains the device definitions for the demo instrument.
"""

<<<<<<< HEAD
from typing import Any
from typing import Dict
from typing import Optional

from ophyd import Device
from ophyd import Signal
from ophyd.sim import SynAxis
from ophyd.sim import SynGauss
=======
from typing import Any, Dict, Optional

from ophyd import Device, Signal
from ophyd.sim import SynAxis, SynGauss
>>>>>>> d4841a2b

# Create simulated devices
motor = SynAxis(name="motor", labels={"motors", "demo"})
motor1 = SynAxis(name="motor1", labels={"motors", "demo"})
motor2 = SynAxis(name="motor2", labels={"motors", "demo"})
motor3 = SynAxis(name="motor3", labels={"motors", "demo"})

# Create a simulated detector
det = SynGauss(
<<<<<<< HEAD
    "det", motor, "motor", center=0, Imax=1, sigma=1, labels={"detectors", "demo"}
=======
    "det",
    motor,
    "motor",
    center=0,
    Imax=1,
    sigma=1,
    labels={"detectors", "demo"}
>>>>>>> d4841a2b
)

__all__ = [
    "motor",
    "motor1",
    "motor2",
    "motor3",
    "det",
]<|MERGE_RESOLUTION|>--- conflicted
+++ resolved
@@ -3,21 +3,10 @@
 This module contains the device definitions for the demo instrument.
 """
 
-<<<<<<< HEAD
-from typing import Any
-from typing import Dict
-from typing import Optional
-
-from ophyd import Device
-from ophyd import Signal
-from ophyd.sim import SynAxis
-from ophyd.sim import SynGauss
-=======
 from typing import Any, Dict, Optional
 
 from ophyd import Device, Signal
 from ophyd.sim import SynAxis, SynGauss
->>>>>>> d4841a2b
 
 # Create simulated devices
 motor = SynAxis(name="motor", labels={"motors", "demo"})
@@ -27,9 +16,6 @@
 
 # Create a simulated detector
 det = SynGauss(
-<<<<<<< HEAD
-    "det", motor, "motor", center=0, Imax=1, sigma=1, labels={"detectors", "demo"}
-=======
     "det",
     motor,
     "motor",
@@ -37,7 +23,6 @@
     Imax=1,
     sigma=1,
     labels={"detectors", "demo"}
->>>>>>> d4841a2b
 )
 
 __all__ = [
