# Configuration for the Bluesky instrument package.

# identify the version of this iconfig.yml file
ICONFIG_VERSION: 2.0.0

# Add additional configuration for use with your instrument.

### The short name for the databroker catalog.
DATABROKER_CATALOG: &databroker_catalog temp

### RunEngine configuration
RUN_ENGINE:
    DEFAULT_METADATA:
        beamline_id: demo_instrument
        instrument_name: Most Glorious Scientific Instrument
        proposal_id: commissioning
        databroker_catalog: *databroker_catalog

    ### EPICS PV to use for the `scan_id`.
    ### Default: `RE.md["scan_id"]` (not using an EPICS PV)
    # SCAN_ID_PV: "IOC:bluesky_scan_id"

    ### Where to "autosave" the RE.md dictionary.
    ### Defaults:
    MD_PATH: .re_md_dict.yml

    ### The progress bar is nice to see,
    ### except when it clutters the output in Jupyter notebooks.
    ### Default: False
    USE_PROGRESS_BAR: false

### Best Effort Callback Configurations
### Defaults: all true
### except no plots in queueserver
BEC:
    BASELINE: true
    HEADING: true
    PLOTS: false
    TABLE: true

### Support for known output file formats.
### Uncomment to use.  If undefined, will not write that type of file.
### Each callback should apply its configuration from here.
NEXUS_DATA_FILES:
    ENABLE: false
    FILE_EXTENSION: hdf

SPEC_DATA_FILES:
    ENABLE: true
    FILE_EXTENSION: dat

### APS Data Management
### Use bash shell, deactivate all conda environments, source this file:
DM_SETUP_FILE: "/home/dm/etc/dm.setup.sh"

<<<<<<< HEAD
=======
# Log when devices are added to console (__main__ namespace)
MAKE_DEVICES:
    LOG_LEVEL: info

>>>>>>> ba09cbca
# ----------------------------------

OPHYD:
    ### Control layer for ophyd to communicate with EPICS.
    ### Default: PyEpics
    ### Choices: "PyEpics" or "caproto"
    CONTROL_LAYER: PyEpics

    ### default timeouts (seconds)
    TIMEOUTS:
        PV_READ: &TIMEOUT 5
        PV_WRITE: *TIMEOUT
        PV_CONNECTION: *TIMEOUT

XMODE_DEBUG_LEVEL: Plain<|MERGE_RESOLUTION|>--- conflicted
+++ resolved
@@ -53,13 +53,7 @@
 ### Use bash shell, deactivate all conda environments, source this file:
 DM_SETUP_FILE: "/home/dm/etc/dm.setup.sh"
 
-<<<<<<< HEAD
-=======
-# Log when devices are added to console (__main__ namespace)
-MAKE_DEVICES:
-    LOG_LEVEL: info
 
->>>>>>> ba09cbca
 # ----------------------------------
 
 OPHYD:
