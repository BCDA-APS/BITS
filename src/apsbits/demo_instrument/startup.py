--- conflicted
+++ resolved
@@ -13,8 +13,6 @@
 import logging
 from pathlib import Path
 
-from apstools.utils import dm_setup as aps_dm_setup
-
 from apsbits.core.best_effort_init import init_bec_peaks
 from apsbits.core.catalog_init import init_catalog
 from apsbits.core.instrument_init import make_devices
@@ -22,19 +20,13 @@
 
 # Core Functions
 from apsbits.core.run_engine_init import init_RE
-<<<<<<< HEAD
-from apsbits.utils.config_loaders import get_config
-from apsbits.utils.controls_setup import oregistry
-=======
 
 # Utility functions
-from apsbits.utils.aps_functions import aps_dm_setup
 from apsbits.utils.aps_functions import host_on_aps_subnet
 from apsbits.utils.baseline_setup import setup_baseline_stream
 
 # Configuration functions
 from apsbits.utils.config_loaders import load_config
->>>>>>> 5092ea53
 from apsbits.utils.helper_functions import register_bluesky_magics
 from apsbits.utils.helper_functions import running_in_queueserver
 from apsbits.utils.logging_setup import configure_logging
@@ -60,7 +52,7 @@
 oregistry.clear()
 
 # Configure the session with callbacks, devices, and plans.
-aps_dm_setup(iconfig.get("DM_SETUP_FILE"))
+# aps_dm_setup(iconfig.get("DM_SETUP_FILE"))
 
 # Command-line tools, such as %wa, %ct, ...
 register_bluesky_magics()
@@ -106,6 +98,10 @@
     from bluesky import plan_stubs as bps  # noqa: F401
     from bluesky import plans as bp  # noqa: F401
 
+    # Import demo plans
+    from .plans.sim_plans import sim_count_plan  # noqa: F401
+    from .plans.sim_plans import sim_print_plan  # noqa: F401
+    from .plans.sim_plans import sim_rel_scan_plan  # noqa: F401
 
 # Experiment specific logic, device and plan loading
 RE(make_devices(clear=False, file="devices.yml"))  # Create the devices.
