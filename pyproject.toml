--- conflicted
+++ resolved
@@ -43,10 +43,7 @@
     "guarneri",
     "ipython",
     "jupyterlab",
-<<<<<<< HEAD
-=======
     "matplotlib",
->>>>>>> 14a0f235
     "ophyd-async",
     "ophyd-registry",
     "ophyd",
@@ -55,11 +52,7 @@
     "pysumreg",
     "qtpy",
     "tiled[all]",
-<<<<<<< HEAD
     "tomli-w",
-=======
-     "tomli-w",
->>>>>>> 14a0f235
 ]
 
 [project.optional-dependencies]
